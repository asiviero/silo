;
const React = require('react');
const {Table, Column, Cell} = require('fixed-data-table');
const Measure = require('react-measure');
const DataStoreWrapper = require('./DataStoreWrapper');
const DownloadDataLink = require('../Common/DownloadDataLink');
const UploadModalMenu = require('./UploadModal');
const TextCell = require('./TextCell');

/**
 * Edit a set of Batches
 * @type {*}
 */
module.exports = React.createClass({
    propTypes: {
        writable: React.PropTypes.bool
    },

    getDefaultProps: () => {return{
        writable: false,
        batchColumns: function(){}
    }},

    getInitialState: () => {return {
        dimensions: {
            width: -1,
            height: -1,
        },
        data: {},
        filteredDataList: null
    }},

    _onFilterChange: function(e) {
        if (!e.target.value) {
            this.setState({
                filteredDataList: null,
            });
        }

        let filterBy = e.target.value.toLowerCase();
        let size = this.props.batches.getSize();
        let filteredIndexes = [];
        for (let index = 0; index < size; index++) {
            let {product} = this.props.batches.getObjectAt(index);
            if (product.toLowerCase().indexOf(filterBy) !== -1) {
                filteredIndexes.push(index);
            }
        }

        this.setState({
            filteredDataList: new DataStoreWrapper(filteredIndexes, this.props.batches),
        });
    },

    componentWillReceiveProps: function(nextProps) {
        // Reapply filtering after a change in the props
        if (this.state.filteredDataList && this.state.filteredDataList._indexMap) {
            this.setState({
                filteredDataList: new DataStoreWrapper(this.state.filteredDataList._indexMap, nextProps.batches),
            });
        }
    },

    render: function(){
        let batches = this.state.filteredDataList || this.props.batches;
        return (
            <div className="panel panel-default">
                <div className="panel-heading nav navbar-default">
                    <div>
                        <div>
                            <ul className="nav navbar-nav">
                                <li><h4>BatchEditor</h4></li>
                                { this.props.writable &&
                                    <li className="dropdown"> <a href="#" className="dropdown-toggle" data-toggle="dropdown" role="button" aria-haspopup="true" aria-expanded="false">Edit <span className="caret"></span></a>
                                        <ul className="dropdown-menu">
                                            <li><UploadModalMenu url={this.props.uploadUrl} onSuccess={this.props.onNeedRefresh} /></li>
                                        </ul>
                                    </li>
                                }
                                <li>
                                    <DownloadDataLink
                                        filename={this.props.exportFilename}
                                        exportFile={function(){
                                        let header = "sku,quantity\n";
                                        return header + batches.getAll().map(function(data){
                                            return data.product+','+data.quantity
                                        }).join("\n")
                                    }}>
                                        Export
                                    </DownloadDataLink>
                                </li>

                                <li><input
                                    onChange={this._onFilterChange}
                                    placeholder="Filter by SKU"
                                    ref="filter"
                                /></li>

                                <li><span>{batches.getSize()} batches</span></li>
                            </ul>
                        </div>
                    </div>
                </div>
                {batches.getSize() > 0 ?
                    <Measure onMeasure={(dimensions)=>{this.setState({dimensions});}}>
                        <div className="panel-body panel-body_noPadding">
                            {this.state.dimensions.width != -1 && (
                                <Table
                                    width={this.state.dimensions.width} // Bootstrap 15px padding on row
<<<<<<< HEAD
                                    height={Math.min(batches.getSize() + 3, 12) * 36}
                                    headerHeight={0}
=======
                                    height={400}
                                    headerHeight={30}
>>>>>>> 5bae7605
                                    offsetHeight={150}
                                    rowsCount={batches.getSize()}
                                    rowHeight={36}>
                                    {[
                                        <Column
                                            key={1}
                                            width={200}
                                            header="Product"
                                            cell={<TextCell data={batches} col="product" />}
                                        />,
                                        <Column
                                            key={2}
                                            width={200}
                                            header="Quantity"
                                            cell={<TextCell data={batches} col="quantity" />}
                                        />
                                    ].concat(this.props.batchColumns(batches))}
                                </Table>
                            )}
                        </div>
                    </Measure> : <div className="panel-body">Fetching or no data...</div>
                }
            </div>
        );
    }
});<|MERGE_RESOLUTION|>--- conflicted
+++ resolved
@@ -107,13 +107,8 @@
                             {this.state.dimensions.width != -1 && (
                                 <Table
                                     width={this.state.dimensions.width} // Bootstrap 15px padding on row
-<<<<<<< HEAD
                                     height={Math.min(batches.getSize() + 3, 12) * 36}
-                                    headerHeight={0}
-=======
-                                    height={400}
                                     headerHeight={30}
->>>>>>> 5bae7605
                                     offsetHeight={150}
                                     rowsCount={batches.getSize()}
                                     rowHeight={36}>
