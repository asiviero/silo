--- conflicted
+++ resolved
@@ -27,37 +27,7 @@
     },
 
     propTypes: {
-<<<<<<< HEAD
-        cache: React.PropTypes.object.isRequired
-    },
-
-    componentDidMount: function () {
-        this.props.cache.get('location/'+this.props.code)
-            .from(this.props.siloBasePath+"/inventory/location/"+this.props.code)
-            .onUpdate(function(value){
-                this.setState({
-                    data: value
-                });
-            }.bind(this))
-            .refresh();
-
-        this.props.cache.get('locationBatch/'+this.props.code)
-            .from(this.props.siloBasePath+"/inventory/location/"+this.props.code+'/batches')
-            .onUpdate(function(value){
-                this.setState({
-                    batches: new DataStore(value)
-                });
-            }.bind(this))
-            .refresh();
-
-        this.props.cache.get('locationOperation/'+this.props.code)
-            .from(this.props.siloBasePath+"/inventory/operation/", {data: {location: this.props.code}})
-            .onUpdate(function(value){
-                this.setState({
-                    operations: new DataStore(value)
-                });
-            }.bind(this))
-=======
+        cache: React.PropTypes.object.isRequired,
         /**
          * URL where to send the file
          */
@@ -75,7 +45,7 @@
     },
 
     componentDidMount: function () {
-        function replace(str){
+        function replace(str) {
             return str.replace('%siloBasePath%', this.props.siloBasePath).replace('%code%', this.props.code);
         };
         this.locationCache = this.props.cache
@@ -90,21 +60,26 @@
             .onUpdate(value => {
                 this.setState({batches: new DataStore(value)});
             })
->>>>>>> 5bae7605
             .refresh();
+
+        this.operationCache = this.props.cache
+            .getFrom('locationOperation/' + this.props.code)
+            .from(this.props.siloBasePath + "/inventory/operation/", {data: {location: this.props.code}})
+            .onUpdate(function (value) {
+                this.setState({
+                    operations: new DataStore(value)
+                });
+            }.bind(this));
     },
 
     refresh: function(){
-<<<<<<< HEAD
-        this.props.cache.refresh('locationBatch/'+this.props.code);
+        this.batchCache.refresh();
     },
 
     componentWillUnmount : function () {
-        this.props.cache.cleanup('locationBatch/'+this.props.code);
-        this.props.cache.cleanup('location/'+this.props.code);
-=======
-        this.batchCache.refresh();
->>>>>>> 5bae7605
+        this.locationCache.cleanup();
+        this.batchCache.cleanup();
+        this.operationCache.cleanup();
     },
 
     render: function(){
@@ -130,15 +105,10 @@
                     />
                     <BatchEditor
                         exportFilename={'location-'+this.props.code+'-batches.csv'}
-<<<<<<< HEAD
-                        batches={this.state.batches} uploadUrl={uploadUrl} onNeedRefresh={this.refresh} editable/>
+                        batches={this.state.batches} uploadUrl={uploadUrl} onNeedRefresh={this.refresh} writable={this.props.writable}
+                        batchColumns={this.props.batchColumns}/>
 
                     <OperationEditor operations={this.state.operations} />
-
-=======
-                        batches={this.state.batches} uploadUrl={uploadUrl} onNeedRefresh={this.refresh} writable={this.props.writable}
-                        batchColumns={this.props.batchColumns}/>
->>>>>>> 5bae7605
                 </div>) : "Loading data"}
             </div>
         );
